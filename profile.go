package whatsapp

import (
	"fmt"
<<<<<<< HEAD
	"github.com/cozrum/go-whatsapp/binary"
=======
>>>>>>> 2b8a3e9b
	"strconv"
	"time"

	"github.com/Rhymen/go-whatsapp/binary"
)

// Pictures must be JPG 640x640 and 96x96, respectively
func (wac *Conn) UploadProfilePic(image, preview []byte) (<-chan string, error) {
	tag := fmt.Sprintf("%d.--%d", time.Now().Unix(), wac.msgCount*19)
	n := binary.Node{
		Description: "action",
		Attributes: map[string]string{
			"type":  "set",
			"epoch": strconv.FormatInt(wac.msgCount, 10),
		},
		Content: []interface{}{
			binary.Node{
				Description: "picture",
				Attributes: map[string]string{
					"id":   tag,
					"jid":  wac.Info.Wid,
					"type": "set",
				},
				Content: []binary.Node{
					{
						Description: "image",
						Attributes:  nil,
						Content:     image,
					},
					{
						Description: "preview",
						Attributes:  nil,
						Content:     preview,
					},
				},
			},
		},
	}
	return wac.writeBinary(n, profile, 136, tag)
}

func (wac *Conn) UpdateProfileName(name string) (<-chan string, error) {
	tag := fmt.Sprintf("%d.--%d", time.Now().Unix(), wac.msgCount*19)
	n := binary.Node{
		Description: "action",
		Attributes: map[string]string{
			"type":  "set",
			"epoch": strconv.Itoa(wac.msgCount),
		},
		Content: []interface{}{
			binary.Node{
				Description: "profile",
				Attributes: map[string]string{
					"name": name,
				},
				Content: []binary.Node{},
			},
		},
	}
	return wac.writeBinary(n, profile, ignore, tag)
}<|MERGE_RESOLUTION|>--- conflicted
+++ resolved
@@ -2,14 +2,9 @@
 
 import (
 	"fmt"
-<<<<<<< HEAD
-	"github.com/cozrum/go-whatsapp/binary"
-=======
->>>>>>> 2b8a3e9b
 	"strconv"
 	"time"
-
-	"github.com/Rhymen/go-whatsapp/binary"
+	"github.com/cozrum/go-whatsapp/binary"
 )
 
 // Pictures must be JPG 640x640 and 96x96, respectively
