package whatsapp

import (
<<<<<<< HEAD
	"github.com/cozrum/go-whatsapp/binary"
	"strconv"
=======
	"fmt"
	"strconv"
	"strings"
	"time"

	"github.com/Rhymen/go-whatsapp/binary"
>>>>>>> 2b8a3e9b
)

type Presence string

const (
	PresenceAvailable   Presence = "available"
	PresenceUnavailable Presence = "unavailable"
	PresenceComposing   Presence = "composing"
	PresenceRecording   Presence = "recording"
	PresencePaused      Presence = "paused"
)

//TODO: filename? WhatsApp uses Store.Contacts for these functions
// functions probably shouldn't return a string, maybe build a struct / return json
// check for further queries
func (wac *Conn) GetProfilePicThumb(jid string) (<-chan string, error) {
	data := []interface{}{"query", "ProfilePicThumb", jid}
	return wac.writeJson(data)
}

func (wac *Conn) GetStatus(jid string) (<-chan string, error) {
	data := []interface{}{"query", "Status", jid}
	return wac.writeJson(data)
}

func (wac *Conn) SubscribePresence(jid string) (<-chan string, error) {
	data := []interface{}{"action", "presence", "subscribe", jid}
	return wac.writeJson(data)
}

func (wac *Conn) Search(search string, count, page int) (*binary.Node, error) {
	return wac.query("search", "", "", "", "", search, count, page)
}

func (wac *Conn) LoadMessages(jid, messageId string, count int) (*binary.Node, error) {
	return wac.query("message", jid, "", "before", "true", "", count, 0)
}

func (wac *Conn) LoadMessagesBefore(jid, messageId string, count int) (*binary.Node, error) {
	return wac.query("message", jid, messageId, "before", "true", "", count, 0)
}

func (wac *Conn) LoadMessagesAfter(jid, messageId string, count int) (*binary.Node, error) {
	return wac.query("message", jid, messageId, "after", "true", "", count, 0)
}

func (wac *Conn) LoadMediaInfo(jid, messageId, owner string) (*binary.Node, error) {
	return wac.query("media", jid, messageId, "", owner, "", 0, 0)
}

func (wac *Conn) Presence(jid string, presence Presence) (<-chan string, error) {
	msgCount, tag := wac.getMsgCountAndTag()

	content := binary.Node{
		Description: "presence",
		Attributes: map[string]string{
			"type": string(presence),
		},
	}
	switch presence {
	case PresenceComposing:
		fallthrough
	case PresenceRecording:
		fallthrough
	case PresencePaused:
		content.Attributes["to"] = jid
	}

	n := binary.Node{
		Description: "action",
		Attributes: map[string]string{
			"type":  "set",
			"epoch": strconv.FormatInt(msgCount, 10),
		},
		Content: []interface{}{content},
	}

	return wac.writeBinary(n, group, ignore, tag)
}

func (wac *Conn) Exist(jid string) (<-chan string, error) {
	data := []interface{}{"query", "exist", jid}
	return wac.writeJson(data)
}

func (wac *Conn) Emoji() (*binary.Node, error) {
	return wac.query("emoji", "", "", "", "", "", 0, 0)
}

func (wac *Conn) Contacts() (*binary.Node, error) {
	return wac.query("contacts", "", "", "", "", "", 0, 0)
}

func (wac *Conn) Chats() (*binary.Node, error) {
	return wac.query("chat", "", "", "", "", "", 0, 0)
}

func (wac *Conn) Read(jid, id string) (<-chan string, error) {
	msgCount, tag := wac.getMsgCountAndTag()

	n := binary.Node{
		Description: "action",
		Attributes: map[string]string{
			"type":  "set",
			"epoch": strconv.FormatInt(msgCount, 10),
		},
		Content: []interface{}{binary.Node{
			Description: "read",
			Attributes: map[string]string{
				"count": "1",
				"index": id,
				"jid":   jid,
				"owner": "false",
			},
		}},
	}

	return wac.writeBinary(n, group, ignore, tag)
}

func (wac *Conn) query(t, jid, messageId, kind, owner, search string, count, page int) (*binary.Node, error) {
	msgCount, tag := wac.getMsgCountAndTag()

	n := binary.Node{
		Description: "query",
		Attributes: map[string]string{
			"type":  t,
			"epoch": strconv.FormatInt(msgCount, 10),
		},
	}

	if jid != "" {
		n.Attributes["jid"] = jid
	}

	if messageId != "" {
		n.Attributes["index"] = messageId
	}

	if kind != "" {
		n.Attributes["kind"] = kind
	}

	if owner != "" {
		n.Attributes["owner"] = owner
	}

	if search != "" {
		n.Attributes["search"] = search
	}

	if count != 0 {
		n.Attributes["count"] = strconv.Itoa(count)
	}

	if page != 0 {
		n.Attributes["page"] = strconv.Itoa(page)
	}

	metric := group
	if t == "media" {
		metric = queryMedia
	}

	ch, err := wac.writeBinary(n, metric, ignore, tag)
	if err != nil {
		return nil, err
	}

	msg, err := wac.decryptBinaryMessage([]byte(<-ch))
	if err != nil {
		return nil, err
	}

	//TODO: use parseProtoMessage
	return msg, nil
}

func (wac *Conn) setGroup(t, jid, subject string, participants []string) (<-chan string, error) {
	msgCount, tag := wac.getMsgCountAndTag()

	//TODO: get proto or improve encoder to handle []interface{}

	p := buildParticipantNodes(participants)

	g := binary.Node{
		Description: "group",
		Attributes: map[string]string{
			"author": wac.session.Wid,
			"id":     tag,
			"type":   t,
		},
		Content: p,
	}

	if jid != "" {
		g.Attributes["jid"] = jid
	}

	if subject != "" {
		g.Attributes["subject"] = subject
	}

	n := binary.Node{
		Description: "action",
		Attributes: map[string]string{
			"type":  "set",
			"epoch": strconv.FormatInt(msgCount, 10),
		},
		Content: []interface{}{g},
	}

	return wac.writeBinary(n, group, ignore, tag)
}

func buildParticipantNodes(participants []string) []binary.Node {
	l := len(participants)
	if participants == nil || l == 0 {
		return nil
	}

	p := make([]binary.Node, len(participants))
	for i, participant := range participants {
		p[i] = binary.Node{
			Description: "participant",
			Attributes: map[string]string{
				"jid": participant,
			},
		}
	}
	return p
}

func (wac *Conn) BlockContact(jid string) (<-chan string, error) {
	return wac.handleBlockContact("add", jid)
}

func (wac *Conn) UnblockContact(jid string) (<-chan string, error) {
	return wac.handleBlockContact("remove", jid)
}

func (wac *Conn) handleBlockContact(action, jid string) (<-chan string, error) {
	ts := time.Now().Unix()
	tag := fmt.Sprintf("%d.--%d", ts, wac.msgCount)

	netsplit := strings.Split(jid, "@")
	cusjid := netsplit[0] + "@c.us"

	n := binary.Node{
		Description: "action",
		Attributes: map[string]string{
			"type":  "set",
			"epoch": strconv.Itoa(wac.msgCount),
		},
		Content: []interface{}{
			binary.Node{
				Description: "block",
				Attributes: map[string]string{
					"type": action,
				},
				Content: []binary.Node{
					{
						Description: "user",
						Attributes: map[string]string{
							"jid": cusjid,
						},
						Content: nil,
					},
				},
			},
		},
	}

	return wac.writeBinary(n, contact, ignore, tag)
}

// Search product details on order
func (wac *Conn) SearchProductDetails(id, orderId, token string) (<-chan string, error) {
	data := []interface{}{"query", "order", map[string]string{
		"id":          id,
		"orderId":     orderId,
		"imageHeight": strconv.Itoa(80),
		"imageWidth":  strconv.Itoa(80),
		"token":       token,
	}}
	return wac.writeJson(data)
}

// Order search and get product catalog reh
func (wac *Conn) SearchOrder(catalogWid, stanzaId string) (<-chan string, error) {
	data := []interface{}{"query", "bizCatalog", map[string]string{
		"catalogWid": catalogWid,
		"limit":      strconv.Itoa(10),
		"height":     strconv.Itoa(100),
		"width":      strconv.Itoa(100),
		"stanza_id":  stanzaId,
		"type":       "get_product_catalog_reh",
	}}
	return wac.writeJson(data)
}

// Company details for Whatsapp Business
func (wac *Conn) BusinessProfile(wid string) (<-chan string, error) {
	query := map[string]string{
		"wid": wid,
	}
	data := []interface{}{"query", "businessProfile", []map[string]string{query}}
	return wac.writeJson(data)
}<|MERGE_RESOLUTION|>--- conflicted
+++ resolved
@@ -1,17 +1,11 @@
 package whatsapp
 
 import (
-<<<<<<< HEAD
 	"github.com/cozrum/go-whatsapp/binary"
 	"strconv"
-=======
 	"fmt"
-	"strconv"
 	"strings"
 	"time"
-
-	"github.com/Rhymen/go-whatsapp/binary"
->>>>>>> 2b8a3e9b
 )
 
 type Presence string
