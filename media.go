--- conflicted
+++ resolved
@@ -8,11 +8,8 @@
 	"encoding/base64"
 	"encoding/json"
 	"fmt"
-<<<<<<< HEAD
 	"github.com/cozrum/go-whatsapp/crypto/cbc"
 	"github.com/cozrum/go-whatsapp/crypto/hkdf"
-=======
->>>>>>> 8029c28f
 	"io"
 	"io/ioutil"
 	"net"
