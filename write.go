package whatsapp

import (
	"crypto/hmac"
	"crypto/sha256"
	"encoding/json"
	"fmt"
	"strconv"
	"time"

	"github.com/cozrum/go-whatsapp/binary"
	"github.com/cozrum/go-whatsapp/crypto/cbc"
	"github.com/gorilla/websocket"
	"github.com/pkg/errors"
)

<<<<<<< HEAD
func (wac *Conn) getMsgCountAndTag() (int64, string) {
	wac.msgCount += 1

	tag := fmt.Sprintf("%d.%d", wac.id, wac.msgCount)
	return wac.msgCount, tag
=======
func (wac *Conn) addListener(ch chan string, messageTag string) {
	wac.listener.Lock()
	wac.listener.m[messageTag] = ch
	wac.listener.Unlock()
}

func (wac *Conn) removeListener(answerMessageTag string) {
	wac.listener.Lock()
	delete(wac.listener.m, answerMessageTag)
	wac.listener.Unlock()
>>>>>>> 2b8a3e9b
}

//writeJson enqueues a json message into the writeChan
func (wac *Conn) writeJson(data []interface{}) (<-chan string, error) {

	ch := make(chan string, 1)

	wac.writerLock.Lock()
	defer wac.writerLock.Unlock()

	d, err := json.Marshal(data)
	if err != nil {
		close(ch)
		return ch, err
	}

	_, messageTag := wac.getMsgCountAndTag()
	ts := time.Now().Unix()
	bytes := []byte(fmt.Sprintf("%s,%s", messageTag, d))

	if wac.timeTag == "" {
		tss := fmt.Sprintf("%d", ts)
		wac.timeTag = tss[len(tss)-3:]
	}

	wac.addListener(ch, messageTag)

	err = wac.write(websocket.TextMessage, bytes)
	if err != nil {
		close(ch)
		wac.removeListener(messageTag)
		return ch, err
	}

	return ch, nil
}

func (wac *Conn) writeBinary(node binary.Node, metric metric, flag flag, messageTag string) (<-chan string, error) {

	ch := make(chan string, 1)

	if len(messageTag) < 2 {
		close(ch)
		return ch, ErrMissingMessageTag
	}

	wac.writerLock.Lock()
	defer wac.writerLock.Unlock()

	data, err := wac.encryptBinaryMessage(node)
	if err != nil {
		close(ch)
		return ch, errors.Wrap(err, "encryptBinaryMessage(node) failed")
	}

	bytes := []byte(messageTag + ",")
	bytes = append(bytes, byte(metric), byte(flag))
	bytes = append(bytes, data...)

	wac.addListener(ch, messageTag)

	err = wac.write(websocket.BinaryMessage, bytes)
	if err != nil {
		close(ch)
		wac.removeListener(messageTag)
		return ch, errors.Wrap(err, "failed to write message")
	}

	return ch, nil
}

func (wac *Conn) sendKeepAlive() error {

	respChan := make(chan string, 1)
	wac.addListener(respChan, "!")

	bytes := []byte("?,,")
	err := wac.write(websocket.TextMessage, bytes)
	if err != nil {
		close(respChan)
		wac.removeListener("!")
		return errors.Wrap(err, "error sending keepAlive")
	}

	select {
	case resp := <-respChan:
		msecs, err := strconv.ParseInt(resp, 10, 64)
		if err != nil {
			return errors.Wrap(err, "Error converting time string to uint")
		}
		wac.ServerLastSeen = time.Unix(msecs/1000, (msecs%1000)*int64(time.Millisecond))

	case <-time.After(wac.msgTimeout):
		return ErrConnectionTimeout
	}

	return nil
}

/*
	When phone is unreachable, WhatsAppWeb sends ["admin","test"] time after time to try a successful contact.
	Tested with Airplane mode and no connection at all.
*/
func (wac *Conn) sendAdminTest() (bool, error) {
	data := []interface{}{"admin", "test"}

	r, err := wac.writeJson(data)
	if err != nil {
		return false, errors.Wrap(err, "error sending admin test")
	}

	var response []interface{}

	select {
	case resp := <-r:
		if err := json.Unmarshal([]byte(resp), &response); err != nil {
			return false, fmt.Errorf("error decoding response message: %v\n", err)
		}
	case <-time.After(wac.msgTimeout):
		return false, ErrConnectionTimeout
	}

	if len(response) == 2 && response[0].(string) == "Pong" && response[1].(bool) == true {
		return true, nil
	} else {
		return false, nil
	}
}

func (wac *Conn) write(messageType int, data []byte) error {

	if wac == nil || wac.ws == nil {
		return ErrInvalidWebsocket
	}

	wac.ws.Lock()
	err := wac.ws.conn.WriteMessage(messageType, data)
	wac.ws.Unlock()

	if err != nil {
		return errors.Wrap(err, "error writing to websocket")
	}

	return nil
}

func (wac *Conn) encryptBinaryMessage(node binary.Node) (data []byte, err error) {
	b, err := binary.Marshal(node)
	if err != nil {
		return nil, errors.Wrap(err, "binary node marshal failed")
	}

	cipher, err := cbc.Encrypt(wac.session.EncKey, nil, b)
	if err != nil {
		return nil, errors.Wrap(err, "encrypt failed")
	}

	h := hmac.New(sha256.New, wac.session.MacKey)
	h.Write(cipher)
	hash := h.Sum(nil)

	data = append(data, hash[:32]...)
	data = append(data, cipher...)

	return data, nil
}<|MERGE_RESOLUTION|>--- conflicted
+++ resolved
@@ -14,13 +14,13 @@
 	"github.com/pkg/errors"
 )
 
-<<<<<<< HEAD
 func (wac *Conn) getMsgCountAndTag() (int64, string) {
 	wac.msgCount += 1
 
 	tag := fmt.Sprintf("%d.%d", wac.id, wac.msgCount)
 	return wac.msgCount, tag
-=======
+}
+
 func (wac *Conn) addListener(ch chan string, messageTag string) {
 	wac.listener.Lock()
 	wac.listener.m[messageTag] = ch
@@ -31,7 +31,6 @@
 	wac.listener.Lock()
 	delete(wac.listener.m, answerMessageTag)
 	wac.listener.Unlock()
->>>>>>> 2b8a3e9b
 }
 
 //writeJson enqueues a json message into the writeChan
